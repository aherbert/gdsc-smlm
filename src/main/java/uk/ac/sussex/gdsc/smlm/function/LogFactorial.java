--- conflicted
+++ resolved
@@ -48,16 +48,10 @@
 
 	static
 	{
-<<<<<<< HEAD
 		MASTER_TABLE = new double[FACTORIALS.length];
+		// Since log(1) == 0 ignore the first two values
 		for (int k = 0; k < FACTORIALS.length; k++)
 			MASTER_TABLE[k] = Math.log(FACTORIALS[k]);
-=======
-		table = new double[FACTORIALS.length];
-		// Since log(1) == 0 ignore the first two values
-		for (int k = 2; k < FACTORIALS.length; k++)
-			table[k] = Math.log(FACTORIALS[k]);
->>>>>>> 3b6a426d
 	}
 
 	/** Main lock guarding all access to {@link #MASTER_TABLE}. */
